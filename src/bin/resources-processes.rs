use anyhow::Result;
use process_data::ProcessData;
<<<<<<< HEAD
use rlimit::Resource;
use std::io::Write;
use std::time::Duration;
use tokio::io::AsyncReadExt;

#[tokio::main]
async fn main() -> Result<()> {
    // when there are a couple hundred processes running, we might run into the file descriptor limit
    if let Ok(hard) = Resource::NOFILE.get_hard() {
        let _ = Resource::NOFILE.set(hard, hard);
    }

    loop {
        let mut buffer = [0; 1];

        let result = tokio::time::timeout(
            Duration::from_secs(10),
            tokio::io::stdin().read_exact(&mut buffer),
        )
        .await;

        match result {
            Ok(_) => {
                let data = ProcessData::all_process_data().await?;
                let encoded = rmp_serde::encode::to_vec(&*data)?;

                let len_byte_array = encoded.len().to_le_bytes();

                let stdout = std::io::stdout();
                let mut handle = stdout.lock();

                let _ = handle.write_all(&len_byte_array);

                let _ = handle.write_all(&encoded);

                if let Err(_) = handle.flush() {
                    break;
                }
            }
            _ => {
                // No input in 10 seconds, exit the loop
                break;
            }
=======

fn main() -> Result<()> {
    let mut process_data = vec![];
    for entry in glob("/proc/[0-9]*/").context("unable to glob")?.flatten() {
        if let Ok(data) = ProcessData::try_from_path(entry) {
            process_data.push(data);
>>>>>>> fab4af08
        }
    }

    /*for _ in 0..15 {
        let data = ProcessData::all_process_data().await?;
        let encoded = rmp_serde::encode::to_vec(&*data)?;
        std::hint::black_box(encoded);
    }*/

    Ok(())
}<|MERGE_RESOLUTION|>--- conflicted
+++ resolved
@@ -1,65 +1,25 @@
 use anyhow::Result;
 use process_data::ProcessData;
-<<<<<<< HEAD
-use rlimit::Resource;
-use std::io::Write;
-use std::time::Duration;
-use tokio::io::AsyncReadExt;
+use std::io::{Read, Write};
 
-#[tokio::main]
-async fn main() -> Result<()> {
-    // when there are a couple hundred processes running, we might run into the file descriptor limit
-    if let Ok(hard) = Resource::NOFILE.get_hard() {
-        let _ = Resource::NOFILE.set(hard, hard);
-    }
-
+fn main() -> Result<()> {
     loop {
         let mut buffer = [0; 1];
 
-        let result = tokio::time::timeout(
-            Duration::from_secs(10),
-            tokio::io::stdin().read_exact(&mut buffer),
-        )
-        .await;
+        std::io::stdin().read_exact(&mut buffer)?;
 
-        match result {
-            Ok(_) => {
-                let data = ProcessData::all_process_data().await?;
-                let encoded = rmp_serde::encode::to_vec(&*data)?;
+        let data = ProcessData::all_process_data()?;
+        let encoded = rmp_serde::encode::to_vec(&*data)?;
 
-                let len_byte_array = encoded.len().to_le_bytes();
+        let len_byte_array = encoded.len().to_le_bytes();
 
-                let stdout = std::io::stdout();
-                let mut handle = stdout.lock();
+        let stdout = std::io::stdout();
+        let mut handle = stdout.lock();
 
-                let _ = handle.write_all(&len_byte_array);
+        handle.write_all(&len_byte_array)?;
 
-                let _ = handle.write_all(&encoded);
+        handle.write_all(&encoded)?;
 
-                if let Err(_) = handle.flush() {
-                    break;
-                }
-            }
-            _ => {
-                // No input in 10 seconds, exit the loop
-                break;
-            }
-=======
-
-fn main() -> Result<()> {
-    let mut process_data = vec![];
-    for entry in glob("/proc/[0-9]*/").context("unable to glob")?.flatten() {
-        if let Ok(data) = ProcessData::try_from_path(entry) {
-            process_data.push(data);
->>>>>>> fab4af08
-        }
+        handle.flush()?
     }
-
-    /*for _ in 0..15 {
-        let data = ProcessData::all_process_data().await?;
-        let encoded = rmp_serde::encode::to_vec(&*data)?;
-        std::hint::black_box(encoded);
-    }*/
-
-    Ok(())
 }